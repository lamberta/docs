{
  "cells": [
    {
      "cell_type": "markdown",
      "metadata": {
        "colab_type": "text",
        "id": "wJcYs_ERTnnI"
      },
      "source": [
        "##### Copyright 2018 The TensorFlow Authors."
      ]
    },
    {
      "cell_type": "code",
      "execution_count": 0,
      "metadata": {
        "cellView": "form",
        "colab": {},
        "colab_type": "code",
        "id": "HMUDt0CiUJk9"
      },
      "outputs": [],
      "source": [
        "#@title Licensed under the Apache License, Version 2.0 (the \"License\");\n",
        "# you may not use this file except in compliance with the License.\n",
        "# You may obtain a copy of the License at\n",
        "#\n",
        "# https://www.apache.org/licenses/LICENSE-2.0\n",
        "#\n",
        "# Unless required by applicable law or agreed to in writing, software\n",
        "# distributed under the License is distributed on an \"AS IS\" BASIS,\n",
        "# WITHOUT WARRANTIES OR CONDITIONS OF ANY KIND, either express or implied.\n",
        "# See the License for the specific language governing permissions and\n",
        "# limitations under the License."
      ]
    },
    {
      "cell_type": "markdown",
      "metadata": {
        "colab_type": "text",
        "id": "77z2OchJTk0l"
      },
      "source": [
        "# Convert Your Existing Code to TensorFlow 2.0\n",
        "\n",
        "\u003ctable class=\"tfo-notebook-buttons\" align=\"left\"\u003e\n",
        "  \u003ctd\u003e\n",
        "    \u003ca target=\"_blank\" href=\"https://www.tensorflow.org/alpha/guide/migration_guide\"\u003e\n",
        "    \u003cimg src=\"https://www.tensorflow.org/images/tf_logo_32px.png\" /\u003e\n",
        "    View on TensorFlow.org\u003c/a\u003e\n",
        "  \u003c/td\u003e\n",
        "  \u003ctd\u003e\n",
        "    \u003ca target=\"_blank\" href=\"https://colab.research.google.com/github/tensorflow/docs/blob/master/site/en/r2/guide/migration_guide.ipynb\"\u003e\n",
        "    \u003cimg src=\"https://www.tensorflow.org/images/colab_logo_32px.png\" /\u003e\n",
        "    Run in Google Colab\u003c/a\u003e\n",
        "  \u003c/td\u003e\n",
        "  \u003ctd\u003e\n",
        "    \u003ca target=\"_blank\" href=\"https://github.com/tensorflow/docs/blob/master/site/en/r2/guide/migration_guide.ipynb\"\u003e\n",
        "    \u003cimg src=\"https://www.tensorflow.org/images/GitHub-Mark-32px.png\" /\u003e\n",
        "    View source on GitHub\u003c/a\u003e\n",
        "  \u003c/td\u003e\n",
        "\u003c/table\u003e"
      ]
    },
    {
      "cell_type": "markdown",
      "metadata": {
        "colab_type": "text",
        "id": "C0V10enS1_WU"
      },
      "source": [
        "It is still possible to run 1.X code, unmodified (except for contrib), in TensorFlow 2.0:\n",
        "\n",
        "```\n",
        "import tensorflow.compat.v1 as tf\n",
        "tf.disable_v2_behavior()\n",
        "```\n",
        "\n",
        "However, this does not let you take advantage of many of the improvements made in TensorFlow 2.0. This guide will help you upgrade your code, making it simpler, more performant, and easier to maintain.\n",
        "\n",
        "## Automatic conversion script\n",
        "\n",
        "The first step is to try running the [upgrade script](./upgrade.md).\n",
        "\n",
        "This will do an initial pass at upgrading your code to TensorFlow 2.0. But it can't make your code idiomatic to TensorFlowF 2.0. Your code may still make use of `tf.compat.v1` endpoints to access placeholders, sessions, collections, and other 1.x-style functionality.\n",
        "\n",
        "## Make the code 2.0-native\n",
        "\n",
        "\n",
        "This guide will walk through several examples of converting TensorFlow 1.x code to TensorFlow 2.0. These changes will let your code take advantage of performance optimizations and simplified API calls.\n",
        "\n",
        "In each case, the pattern is:"
      ]
    },
    {
      "cell_type": "markdown",
      "metadata": {
        "colab_type": "text",
        "id": "uP0O8Pc45LNs"
      },
      "source": [
        "### 1. Replace `tf.Session.run` calls\n",
        "\n",
        "Every `tf.Session.run` call should be replaced by a Python function.\n",
        "\n",
        "* The `feed_dict` and `tf.placeholder`s become function arguments.\n",
        "* The `fetches` become the function's return value.\n",
        "\n",
        "You can step-through and debug the function using standard Python tools like `pdb`.\n",
        "\n",
        "When you're satisfied that it works, add a `tf.function` decorator to make it run efficiently in graph mode. See the [Autograph Guide](autograph.ipynb) for more on how this works."
      ]
    },
    {
      "cell_type": "markdown",
      "metadata": {
        "colab_type": "text",
        "id": "jlBOqROL5NmN"
      },
      "source": [
        "### 2. Use python objects to track variables and losses\n",
        "\n",
        "Use `tf.Variable` instead of `tf.get_variable`.\n",
        "\n",
        "Every `variable_scope` can be converted to a Python object. Typically this will be one of:\n",
        "\n",
        "* `tf.keras.layers.Layer`\n",
        "* `tf.keras.Model`\n",
        "* `tf.Module`\n",
        "\n",
        "If you need to aggregate lists of variables (like `tf.Graph.get_collection(tf.GraphKeys.VARIABLES)`), use the `.variables` and `.trainable_variables` attributes of the `Layer` and `Model` objects.\n",
        "\n",
        "These `Layer` and `Model` classes implement several other properties that remove the need for global collections. Their `.losses` property can be a replacement for using the `tf.GraphKeys.LOSSES` collection.\n",
        "\n",
        "See the [keras guides](keras.ipynb) for details.\n",
        "\n",
        "Warning: Many `tf.compat.v1` symbols  use the global collections implicitly.\n"
      ]
    },
    {
      "cell_type": "markdown",
      "metadata": {
        "colab_type": "text",
        "id": "rGFhBzoF5FIq"
      },
      "source": [
        "### 3. Upgrade your training loops\n",
        "\n",
        "Use the highest level API that works for your use case.  Prefer `tf.keras.Model.fit` over building your own training loops.\n",
        "\n",
        "These high level functions manage a lot of the low-level details that might be easy to miss if you write your own training loop. For example, they automatically collect the regularization losses, and set the `training=True` argument when calling the model.\n",
        "\n",
        "### 4. Upgrade your data input pipelines\n",
        "\n",
        "Use `tf.data` datasets for data input. Thse objects are efficient, expressive, and integrate well with tensorflow.\n",
        "\n",
        "They can be passed directly to the `tf.keras.Model.fit` method.\n",
        "\n",
        "```\n",
        "model.fit(dataset, epochs=5)\n",
        "```\n",
        "\n",
        "They can be iterated over directly standard Python:\n",
        "\n",
        "```\n",
        "for example_batch, label_batch in dataset:\n",
        "    break\n",
        "```\n"
      ]
    },
    {
      "cell_type": "markdown",
      "metadata": {
        "colab_type": "text",
        "id": "X_ilfTGJ4Yml"
      },
      "source": [
        "## Converting models\n",
        "\n",
        "### Setup"
      ]
    },
    {
      "cell_type": "code",
      "execution_count": 0,
      "metadata": {
        "colab": {},
        "colab_type": "code",
        "id": "bad2N-Z115W1"
      },
      "outputs": [],
      "source": [
        "from __future__ import absolute_import, division, print_function, unicode_literals\n",
        "!pip install tensorflow==2.0.0-alpha0\n",
        "import tensorflow as tf\n",
        "\n",
        "\n",
        "import tensorflow_datasets as tfds"
      ]
    },
    {
      "cell_type": "markdown",
      "metadata": {
        "colab_type": "text",
        "id": "FB99sqHX2Q5m"
      },
      "source": [
        "### Low-level variables \u0026 operator execution\n",
        "\n",
        "Examples of low-level API use include:\n",
        "\n",
        "* using variable scopes to control reuse\n",
        "* creating variables with `tf.get_variable`.\n",
        "* accessing collections explicitly\n",
        "* accessing collections implicitly with methods like :\n",
        "\n",
        "  * `tf.global_variables`\n",
        "  * `tf.losses.get_regularization_loss`\n",
        "\n",
        "* using `tf.placeholder` to set up graph inputs\n",
        "* executing graphs with `session.run`\n",
        "* initializing variables manually\n"
      ]
    },
    {
      "cell_type": "markdown",
      "metadata": {
        "colab_type": "text",
        "id": "e582IjyF2eje"
      },
      "source": [
        "#### Before converting\n",
        "\n",
        "Here is what these patterns may look like in code using TensorFlow 1.x.\n",
        "\n",
        "```python\n",
        "in_a = tf.placeholder(dtype=tf.float32, shape=(2))\n",
        "in_b = tf.placeholder(dtype=tf.float32, shape=(2))\n",
        "\n",
        "def forward(x):\n",
        "  with tf.variable_scope(\"matmul\", reuse=tf.AUTO_REUSE):\n",
        "    W = tf.get_variable(\"W\", initializer=tf.ones(shape=(2,2)),\n",
        "                        regularizer=tf.contrib.layers.l2_regularizer(0.04))\n",
        "    b = tf.get_variable(\"b\", initializer=tf.zeros(shape=(2)))\n",
        "    return W * x + b\n",
        "\n",
        "out_a = forward(in_a)\n",
        "out_b = forward(in_b)\n",
        "\n",
        "reg_loss = tf.losses.get_regularization_loss(scope=\"matmul\")\n",
        "\n",
        "with tf.Session() as sess:\n",
        "  sess.run(tf.global_variables_initializer())\n",
        "  outs = sess.run([out_a, out_b, reg_loss],\n",
        "      \t        feed_dict={in_a: [1, 0], in_b: [0, 1]})\n",
        "\n",
        "```"
      ]
    },
    {
      "cell_type": "markdown",
      "metadata": {
        "colab_type": "text",
        "id": "QARwz4Xd2lc2"
      },
      "source": [
        "#### After converting"
      ]
    },
    {
      "cell_type": "markdown",
      "metadata": {
        "colab_type": "text",
        "id": "x0AVzBFRBPcU"
      },
      "source": [
        "In the converted code:\n",
        "\n",
        "* The variables are local Python objects.\n",
        "* The `forward` function still defines the calculation.\n",
        "* The `sess.run` call is replaced with a call to `forward`\n",
        "* The optional `tf.function` decorator can be added for performance.\n",
        "* The regularizations are calculated manually, without referring to any global collection.\n",
        "* **No sessions or placeholders.**"
      ]
    },
    {
      "cell_type": "code",
      "execution_count": 0,
      "metadata": {
        "colab": {},
        "colab_type": "code",
        "id": "lXEZoLMP2cWJ"
      },
      "outputs": [],
      "source": [
        "W = tf.Variable(tf.ones(shape=(2,2)), name=\"W\")\n",
        "b = tf.Variable(tf.zeros(shape=(2)), name=\"b\")\n",
        "\n",
        "@tf.function\n",
        "def forward(x):\n",
        "  return W * x + b\n",
        "\n",
        "out_a = forward([1,0])\n",
        "print(out_a)"
      ]
    },
    {
      "cell_type": "code",
      "execution_count": 0,
      "metadata": {
        "colab": {},
        "colab_type": "code",
        "id": "YmE96A_1jZTg"
      },
      "outputs": [],
      "source": [
        "out_b = forward([0,1])\n",
        "\n",
        "regularizer = tf.keras.regularizers.l2(0.04)\n",
        "reg_loss = regularizer(W)"
      ]
    },
    {
      "cell_type": "markdown",
      "metadata": {
        "colab_type": "text",
        "id": "ycDxY9nL268-"
      },
      "source": [
        "### Models based on `tf.layers`"
      ]
    },
    {
      "cell_type": "markdown",
      "metadata": {
        "colab_type": "text",
        "id": "K-bIk7wL48U7"
      },
      "source": [
        "The `tf.layers` module is used to contain layer-functions that relied on `tf.variable_scope` to define and reuse variables."
      ]
    },
    {
      "cell_type": "markdown",
      "metadata": {
        "colab_type": "text",
        "id": "8I_qKpT73KyM"
      },
      "source": [
        "#### Before converting\n",
        "```python\n",
        "def model(x, training, scope='model'):\n",
        "  with tf.variable_scope(scope, reuse=tf.AUTO_REUSE):\n",
        "    x = tf.layers.conv2d(x, 32, 3, activation=tf.nn.relu,\n",
        "          kernel_regularizer=tf.contrib.layers.l2_regularizer(0.04))\n",
        "    x = tf.layers.max_pooling2d(x, (2, 2), 1)\n",
        "    x = tf.layers.flatten(x)\n",
        "    x = tf.layers.dropout(x, 0.1, training=training)\n",
        "    x = tf.layers.dense(x, 64, activation=tf.nn.relu)\n",
        "    x = tf.layers.batch_normalization(x, training=training)\n",
        "    x = tf.layers.dense(x, 10, activation=tf.nn.softmax)\n",
        "    return x\n",
        "\n",
        "train_out = model(train_data, training=True)\n",
        "test_out = model(test_data, training=False)\n",
        "```"
      ]
    },
    {
      "cell_type": "markdown",
      "metadata": {
        "colab_type": "text",
        "id": "b8_Ii7CQ3fK-"
      },
      "source": [
        "#### After converting"
      ]
    },
    {
      "cell_type": "markdown",
      "metadata": {
        "colab_type": "text",
        "id": "BsAseSMfB9XN"
      },
      "source": [
        "* The simple stack of layers fits neatly into `tf.keras.Sequential`. (For more complex models see [custom layers and models](keras/custom_layers_and_models.ipynb), and [the functional API](keras/functional.ipynb).)\n",
        "* The model tracks the variables, and regularization losses.\n",
        "* The conversion was one-to-one because there is a direct mapping from `tf.layers` to `tf.keras.layers`.\n",
        "\n",
        "Most arguments stayed the same. But notice the differences:\n",
        "\n",
        "* The `training` argument is passed to each layer by the model when it runs.\n",
        "* The first argument to the original `model` function (the input `x`) is gone. This is because object layers separate building the model from calling the model.\n",
        "\n",
        "\n",
        "Also note that:\n",
        "\n",
        "* If you were using regularizers of initializers from  `tf.contrib`, these have more argument changes than others.\n",
        "* The code no longer writes to collections, so functions like `tf.losses.get_regularization_loss` will no longer return these values, potentially breaking your training loops."
      ]
    },
    {
      "cell_type": "code",
      "execution_count": 0,
      "metadata": {
        "colab": {},
        "colab_type": "code",
        "id": "DLAPORrN3lct"
      },
      "outputs": [],
      "source": [
        "model = tf.keras.Sequential([\n",
        "    tf.keras.layers.Conv2D(32, 3, activation='relu',\n",
        "                           kernel_regularizer=tf.keras.regularizers.l2(0.04),\n",
        "                           input_shape=(28, 28, 1)),\n",
        "    tf.keras.layers.MaxPooling2D(),\n",
        "    tf.keras.layers.Flatten(),\n",
        "    tf.keras.layers.Dropout(0.1),\n",
        "    tf.keras.layers.Dense(64, activation='relu'),\n",
        "    tf.keras.layers.BatchNormalization(),\n",
        "    tf.keras.layers.Dense(10, activation='softmax')\n",
        "])\n",
        "\n",
        "train_data = tf.ones(shape=(1, 28, 28, 1))\n",
        "test_data = tf.ones(shape=(1, 28, 28, 1))"
      ]
    },
    {
      "cell_type": "code",
      "execution_count": 0,
      "metadata": {
        "colab": {},
        "colab_type": "code",
        "id": "6nWh6IXvkMKv"
      },
      "outputs": [],
      "source": [
        "train_out = model(train_data, training=True)\n",
        "print(train_out)"
      ]
    },
    {
      "cell_type": "code",
      "execution_count": 0,
      "metadata": {
        "colab": {},
        "colab_type": "code",
        "id": "YnAdIDLlj3go"
      },
      "outputs": [],
      "source": [
        "test_out = model(test_data, training=False)\n",
        "print(test_out)"
      ]
    },
    {
      "cell_type": "code",
      "execution_count": 0,
      "metadata": {
        "colab": {},
        "colab_type": "code",
        "id": "sAgqwCJBMx_x"
      },
      "outputs": [],
      "source": [
        "# Here are all the trainable variables.\n",
        "len(model.trainable_variables)"
      ]
    },
    {
      "cell_type": "code",
      "execution_count": 0,
      "metadata": {
        "colab": {},
        "colab_type": "code",
        "id": "uX6knaYMNM8p"
      },
      "outputs": [],
      "source": [
        "# Here is the regularization loss.\n",
        "model.losses"
      ]
    },
    {
      "cell_type": "markdown",
      "metadata": {
        "colab_type": "text",
        "id": "9moqw5E_4Cwl"
      },
      "source": [
        "### Mixed variables \u0026 tf.layers\n"
      ]
    },
    {
      "cell_type": "markdown",
      "metadata": {
        "colab_type": "text",
        "id": "80DEsImmq6VX"
      },
      "source": [
        "Existing code often mixes lower-level TF 1.x variables and operations with higher-level `tf.layers`."
      ]
    },
    {
      "cell_type": "markdown",
      "metadata": {
        "colab_type": "text",
        "id": "oZe9L6RR4OcP"
      },
      "source": [
        "#### Before converting\n",
        "```python\n",
        "def model(x, training, scope='model'):\n",
        "  with tf.variable_scope(scope, reuse=tf.AUTO_REUSE):\n",
        "    W = tf.get_variable(\n",
        "      \"W\", dtype=tf.float32,\n",
        "      initializer=tf.ones(shape=x.shape),\n",
        "      regularizer=tf.contrib.layers.l2_regularizer(0.04),\n",
        "      trainable=True)\n",
        "    if training:\n",
        "      x = x + W\n",
        "    else:\n",
        "      x = x + W * 0.5\n",
        "    x = tf.layers.conv2d(x, 32, 3, activation=tf.nn.relu)\n",
        "    x = tf.layers.max_pooling2d(x, (2, 2), 1)\n",
        "    x = tf.layers.flatten(x)\n",
        "    return x\n",
        "\n",
        "train_out = model(train_data, training=True)\n",
        "test_out = model(test_data, training=False)\n",
        "```"
      ]
    },
    {
      "cell_type": "markdown",
      "metadata": {
        "colab_type": "text",
        "id": "y6ORX7cD4TkD"
      },
      "source": [
        "#### After converting"
      ]
    },
    {
      "cell_type": "markdown",
      "metadata": {
        "colab_type": "text",
        "id": "2BaRwog5CBpz"
      },
      "source": [
        "To convert this code, follow the pattern of mapping layers to layers as in the previous example.\n",
        "\n",
        "The `tf.variable_scope` is effectively a layer of its own. So rewrite it as a `tf.keras.layers.Layer`. See [the guide](keras/custom_layers_and_models.ipynb) for details.\n",
        "\n",
        "The general pattern is:\n",
        "\n",
        "* Collect layer parameters in `__init__`.\n",
        "* Build the variables in `build`.\n",
<<<<<<< HEAD
        "* Execute the calculations in `call`, and return the result."
=======
        "* Execute the calculations in `call`, and return the result.\n",
        "\n",
        "The `tf.variable_scope` is essentially a layer of its own. So rewrite it as a `tf.keras.layers.Layer`. See [the guide](keras/custom_layers_and_models.ipynb) for details."
>>>>>>> 3f6a709a
      ]
    },
    {
      "cell_type": "code",
      "execution_count": 0,
      "metadata": {
        "colab": {},
        "colab_type": "code",
        "id": "YcCAjNuP4NVh"
      },
      "outputs": [],
      "source": [
        "# Create a custom layer for part of the model\n",
        "class CustomLayer(tf.keras.layers.Layer):\n",
        "  def __init__(self, *args, **kwargs):\n",
        "    super(CustomLayer, self).__init__(*args, **kwargs)\n",
        "\n",
        "  def build(self, input_shape):\n",
        "    self.w = self.add_weight(\n",
        "        shape=input_shape[1:],\n",
        "        dtype=tf.float32,\n",
        "        initializer=tf.keras.initializers.ones(),\n",
        "        regularizer=tf.keras.regularizers.l2(0.02),\n",
        "        trainable=True)\n",
        "\n",
        "  # Call method will sometimes get used in graph mode,\n",
        "  # training will get turned into a tensor\n",
        "  @tf.function\n",
        "  def call(self, inputs, training=None):\n",
        "    if training:\n",
        "      return inputs + self.w\n",
        "    else:\n",
        "      return inputs + self.w * 0.5"
      ]
    },
    {
      "cell_type": "code",
      "execution_count": 0,
      "metadata": {
        "colab": {},
        "colab_type": "code",
        "id": "dR_QO6_wBgMm"
      },
      "outputs": [],
      "source": [
        "custom_layer = CustomLayer()\n",
        "print(custom_layer([1]).numpy())\n",
        "print(custom_layer([1], training=True).numpy())"
      ]
    },
    {
      "cell_type": "code",
      "execution_count": 0,
      "metadata": {
        "colab": {},
        "colab_type": "code",
        "id": "VzqaIf4E42oY"
      },
      "outputs": [],
      "source": [
        "train_data = tf.ones(shape=(1, 28, 28, 1))\n",
        "test_data = tf.ones(shape=(1, 28, 28, 1))\n",
        "\n",
        "# Build the model including the custom layer\n",
        "model = tf.keras.Sequential([\n",
        "    CustomLayer(input_shape=(28, 28, 1)),\n",
        "    tf.keras.layers.Conv2D(32, 3, activation='relu'),\n",
        "    tf.keras.layers.MaxPooling2D(),\n",
        "    tf.keras.layers.Flatten(),\n",
        "])\n",
        "\n",
        "train_out = model(train_data, training=True)\n",
        "test_out = model(test_data, training=False)\n"
      ]
    },
    {
      "cell_type": "markdown",
      "metadata": {
        "colab_type": "text",
        "id": "dS5ed_jjOkvh"
      },
      "source": [
        "Some things to note:\n",
        "\n",
        "* Subclassed Keras models \u0026 layers need to run in both v1 graphs (no automatic control dependencies) and in eager mode\n",
        "  * Wrap the `call()` in a `tf.function()` to get autograph and automatic control dependencies\n",
        "\n",
        "* Don't forget to accept a `training` argument to `call`.\n",
        "    * Sometimes it is a `tf.Tensor`\n",
        "    * Sometimes it is a Python boolean.\n",
        "\n",
        "* Create model variables in constructor or `def build()` using `self.add_weight()`.\n",
        "  * In `build` you have access to the input shape, so can create weights with matching shape.\n",
        "  * Using `tf.keras.layers.Layer.add_weight` allows Keras to track variables and regularization losses.\n",
        "\n",
        "* Don't keep `tf.Tensors` in your objects.\n",
        "  * They might get created either in a `tf.function` or in the eager context, and these tensors behave differently.\n",
        "  * Use `tf.Variable`s for state, they are always usable from both contexts\n",
        "  * `tf.Tensors` are only for intermediate values."
      ]
    },
    {
      "cell_type": "markdown",
      "metadata": {
        "colab_type": "text",
        "id": "ulaB1ymO4pw5"
      },
      "source": [
        "### A note on Slim \u0026 contrib.layers\n",
        "\n",
        "A large amount of older TensorFlow 1.x code uses the [Slim](https://ai.googleblog.com/2016/08/tf-slim-high-level-library-to-define.html) library, which was packaged with TensorFlow 1.x as `tf.contrib.layers`. As a `contrib` module, this is no longer available in TensorFlow 2.0, even in `tf.compat.v1`. Converting code using Slim to TF 2.0 is more involved than converting repositories that use `tf.layers`. In fact, it may make sense to convert your Slim code to `tf.layers` first, then convert to Keras.\n",
        "\n",
        "* Remove `arg_scopes`, all args need to be explicit\n",
        "* If you use them, split `normalizer_fn` and `activation_fn` into their own layers\n",
        "* Separable conv layers map to one or more different Keras layers (depthwise, pointwise, and separable Keras layers)\n",
        "* Slim and `tf.layers` have different arg names \u0026 default values\n",
        "* Some args have different scales\n",
        "* If you use Slim pre-trained models, try out `tf.keras.applications` or [TFHub](https://tensorflow.orb/hub)\n",
        "\n",
        "Some `tf.contrib` layers might not have been moved to core TensorFlow but have instead been moved to the [TF add-ons package](https://github.com/tensorflow/addons).\n"
      ]
    },
    {
      "cell_type": "markdown",
      "metadata": {
        "colab_type": "text",
        "id": "1w72KrXm4yZR"
      },
      "source": [
        "## Training"
      ]
    },
    {
      "cell_type": "markdown",
      "metadata": {
        "colab_type": "text",
        "id": "56PQxTgy2bpI"
      },
      "source": [
        "There are many ways to feed data to a `tf.keras` model. They will accept Python generators and Numpy arrays as input.\n",
        "\n",
        "The recomended way to feed data to a model is to use the `tf.data` package, which contains a collection of high performance classes for manipulating data.\n",
        "\n",
        "If you are still using `tf.queue`, these are only supported as data-structures, not as input pipelines."
      ]
    },
    {
      "cell_type": "markdown",
      "metadata": {
        "colab_type": "text",
        "id": "m6htasZ7iBB4"
      },
      "source": [
        "### Using Datasets"
      ]
    },
    {
      "cell_type": "markdown",
      "metadata": {
        "colab_type": "text",
        "id": "loTPH2Pz4_Oj"
      },
      "source": [
        "The [TensorFlow Datasets](https://tensorflow.org/datasets) package (`tfds`) contains utilities for loading predefined datasets as `tf.data.Dataset` objects.\n",
        "\n",
        "For this example, load the MNISTdataset, using `tfds`:"
      ]
    },
    {
      "cell_type": "code",
      "execution_count": 0,
      "metadata": {
        "colab": {},
        "colab_type": "code",
        "id": "BMgxaLH74_s-"
      },
      "outputs": [],
      "source": [
        "datasets, info = tfds.load(name='mnist', with_info=True, as_supervised=True)\n",
        "mnist_train, mnist_test = datasets['train'], datasets['test']"
      ]
    },
    {
      "cell_type": "markdown",
      "metadata": {
        "colab_type": "text",
        "id": "hPJhEuvj5VfR"
      },
      "source": [
        "Then prepare the data for training:\n",
        "\n",
        "  * Re-scale each image.\n",
        "  * Shuffle the order of the examples.\n",
        "  * Collect batches of images and labels.\n"
      ]
    },
    {
      "cell_type": "code",
      "execution_count": 0,
      "metadata": {
        "colab": {},
        "colab_type": "code",
        "id": "StBRHtJM2S7o"
      },
      "outputs": [],
      "source": [
        "BUFFER_SIZE = 10 # Use a much larger value for real code.\n",
        "BATCH_SIZE = 64\n",
        "NUM_EPOCHS = 5\n",
        "\n",
        "\n",
        "def scale(image, label):\n",
        "  image = tf.cast(image, tf.float32)\n",
        "  image /= 255\n",
        "\n",
        "  return image, label\n",
        "\n",
        "train_data = mnist_train.map(scale).shuffle(BUFFER_SIZE).batch(BATCH_SIZE)\n",
        "test_data = mnist_test.map(scale).batch(BATCH_SIZE)"
      ]
    },
    {
      "cell_type": "markdown",
      "metadata": {
        "colab_type": "text",
        "id": "SKq14zKKFAdv"
      },
      "source": [
        " To keep the example short, trim the dataset to only return 5 batches:"
      ]
    },
    {
      "cell_type": "code",
      "execution_count": 0,
      "metadata": {
        "colab": {},
        "colab_type": "code",
        "id": "_J-o4YjG2mkM"
      },
      "outputs": [],
      "source": [
        "STEPS_PER_EPOCH = 5\n",
        "\n",
        "train_data = train_data.take(STEPS_PER_EPOCH)\n",
        "test_data = test_data.take(STEPS_PER_EPOCH)"
      ]
    },
    {
      "cell_type": "code",
      "execution_count": 0,
      "metadata": {
        "colab": {},
        "colab_type": "code",
        "id": "XEqdkH54VM6c"
      },
      "outputs": [],
      "source": [
        "image_batch, label_batch = next(iter(train_data))"
      ]
    },
    {
      "cell_type": "markdown",
      "metadata": {
        "colab_type": "text",
        "id": "mSev7vZC5GJB"
      },
      "source": [
        "### Use Keras training loops\n",
        "\n",
        "If you don't need low level control of your training process, using Keras's built-in `fit`, `evaluate`, and `predict` methods is recomended. These methods provide a uniform interface to train the model regardless of the implementation (sequential,  functional, or sub-classed).\n",
        "\n",
        "The advantages of these methods include:\n",
        "\n",
        "* They accept Numpy arrays, Python generators and, `tf.data.Datasets`\n",
        "* They apply regularization, and activation losses automatically.\n",
        "* They support `tf.distribute` [for multi-device training](distribute_strategy.ipynb).\n",
        "* They support arbitrary callables as losses and metrics.\n",
        "* They support callbacks like `tf.keras.callbacks.TensorBoard`, and custom callbacks.\n",
        "* They are performant, automatically using TensorFlow graphs.\n",
        "\n",
        "Here is an example of training a model using a `Dataset`. (For details on how this works see [tutorials](../tutorials).)"
      ]
    },
    {
      "cell_type": "code",
      "execution_count": 0,
      "metadata": {
        "colab": {},
        "colab_type": "code",
        "id": "uzHFCzd45Rae"
      },
      "outputs": [],
      "source": [
        "model = tf.keras.Sequential([\n",
        "    tf.keras.layers.Conv2D(32, 3, activation='relu',\n",
        "                           kernel_regularizer=tf.keras.regularizers.l2(0.02),\n",
        "                           input_shape=(28, 28, 1)),\n",
        "    tf.keras.layers.MaxPooling2D(),\n",
        "    tf.keras.layers.Flatten(),\n",
        "    tf.keras.layers.Dropout(0.1),\n",
        "    tf.keras.layers.Dense(64, activation='relu'),\n",
        "    tf.keras.layers.BatchNormalization(),\n",
        "    tf.keras.layers.Dense(10, activation='softmax')\n",
        "])\n",
        "\n",
        "# Model is the full model w/o custom layers\n",
        "model.compile(optimizer='adam',\n",
        "              loss='sparse_categorical_crossentropy',\n",
        "              metrics=['accuracy'])\n",
        "\n",
        "model.fit(train_data, epochs=NUM_EPOCHS)\n",
        "loss, acc = model.evaluate(test_data)\n",
        "\n",
        "print(\"Loss {}, Accuracy {}\".format(loss, acc))"
      ]
    },
    {
      "cell_type": "markdown",
      "metadata": {
        "colab_type": "text",
        "id": "akpeOb09YBhq"
      },
      "source": [
        "### Write your own loop\n",
        "\n",
        "If the Keras model's training step works for you, but you need more control outside that step, consider using the `tf.keras.model.train_on_batch` method,  in your own data-iteration loop.\n",
        "\n",
        "Remember: Many things can be implemented as a `tf.keras.Callback`.\n",
        "\n",
        "This method has many of the advantages of the methods mentioned in the previous section, but gives the user control of the outer loop.\n",
        "\n",
        "You can also use `tf.keras.model.test_on_batch` or `tf.keras.Model.evaluate` to check performance during training.\n",
        "\n",
        "Note: `train_on_batch` and `test_on_batch`, by default return the loss and metrics for the single batch. If you pass `reset_metrics=False` they return accumulated metrics and you must remember to appropriately reset the metric accumulators. Also remember that some metrics like `AUC` require `reset_metrics=False` to be calculated correctly.\n",
        "\n",
        "To continue training the above model:\n"
      ]
    },
    {
      "cell_type": "code",
      "execution_count": 0,
      "metadata": {
        "colab": {},
        "colab_type": "code",
        "id": "eXr4CyJMtJJ6"
      },
      "outputs": [],
      "source": [
        "# Model is the full model w/o custom layers\n",
        "model.compile(optimizer='adam',\n",
        "              loss='sparse_categorical_crossentropy',\n",
        "              metrics=['accuracy'])\n",
        "\n",
        "metrics_names = model.metrics_names\n",
        "\n",
        "for epoch in range(NUM_EPOCHS):\n",
        "  #Reset the metric accumulators\n",
        "  model.reset_metrics()\n",
        "\n",
        "  for image_batch, label_batch in train_data:\n",
        "    result = model.train_on_batch(image_batch, label_batch)\n",
        "    print(\"train: \",\n",
        "          \"{}: {:.3f}\".format(metrics_names[0], result[0]),\n",
        "          \"{}: {:.3f}\".format(metrics_names[1], result[1]))\n",
        "  for image_batch, label_batch in test_data:\n",
        "    result = model.test_on_batch(image_batch, label_batch,\n",
        "                                 # return accumulated metrics\n",
        "                                 reset_metrics=False)\n",
        "  print(\"\\neval: \",\n",
        "        \"{}: {:.3f}\".format(metrics_names[0], result[0]),\n",
        "        \"{}: {:.3f}\".format(metrics_names[1], result[1]))\n",
        "\n",
        ""
      ]
    },
    {
      "cell_type": "markdown",
      "metadata": {
        "colab_type": "text",
        "id": "LQTaHTuK5S5A"
      },
      "source": [
        "\u003ca id=\"custom_loops\"/\u003e\n",
        "### Customize the training step\n",
        "\n",
        "If you need more flexibility and control, you can have it by implementing your own training loop. There are three steps:\n",
        "\n",
        "1. Iterate over a Python generator or `tf.data.Dataset` to get batches of examples.\n",
        "2. Use `tf.GradientTape` to collect gradients.\n",
        "3. Use a `tf.keras.optimizer` to apply weight updates to the model's variables.\n",
        "\n",
        "Remember:\n",
        "\n",
        "* Always include a `training` argument on the `call` method of subclassed layers and models.\n",
        "* Make sure to call the model with the `training` argument set correctly.\n",
        "* Depending on usage, model variables may not exist until the model is run on a batch of data.\n",
        "* You need to manually handle things like regularization losses for the model.\n",
        "\n",
        "Note the simplifications relative to v1:\n",
        "\n",
        "* There is no need to run variable initializers. Variables are initialized on creation.\n",
        "* There is no need to add manual control dependencies. Even in `tf.function` operations act as in eager mode."
      ]
    },
    {
      "cell_type": "code",
      "execution_count": 0,
      "metadata": {
        "colab": {},
        "colab_type": "code",
        "id": "gQooejfYlQeF"
      },
      "outputs": [],
      "source": [
        "model = tf.keras.Sequential([\n",
        "    tf.keras.layers.Conv2D(32, 3, activation='relu',\n",
        "                           kernel_regularizer=tf.keras.regularizers.l2(0.02),\n",
        "                           input_shape=(28, 28, 1)),\n",
        "    tf.keras.layers.MaxPooling2D(),\n",
        "    tf.keras.layers.Flatten(),\n",
        "    tf.keras.layers.Dropout(0.1),\n",
        "    tf.keras.layers.Dense(64, activation='relu'),\n",
        "    tf.keras.layers.BatchNormalization(),\n",
        "    tf.keras.layers.Dense(10, activation='softmax')\n",
        "])\n",
        "\n",
        "optimizer = tf.keras.optimizers.Adam(0.001)\n",
        "loss_fn = tf.keras.losses.SparseCategoricalCrossentropy()\n",
        "\n",
        "@tf.function\n",
        "def train_step(inputs, labels):\n",
        "  with tf.GradientTape() as tape:\n",
        "    predictions = model(inputs, training=True)\n",
        "    regularization_loss = tf.math.add_n(model.losses)\n",
        "    pred_loss = loss_fn(labels, predictions)\n",
        "    total_loss = pred_loss + regularization_loss\n",
        "\n",
        "  gradients = tape.gradient(total_loss, model.trainable_variables)\n",
        "  optimizer.apply_gradients(zip(gradients, model.trainable_variables))\n",
        "\n",
        "for epoch in range(NUM_EPOCHS):\n",
        "  for inputs, labels in train_data:\n",
        "    train_step(inputs, labels)\n",
        "  print(\"Finished epoch\", epoch)\n",
        ""
      ]
    },
    {
      "cell_type": "markdown",
      "metadata": {
        "colab_type": "text",
        "id": "kS7WW5Z75ve3"
      },
      "source": [
        "### New-style metrics\n",
        "\n",
        "In TensorFlow 2.0, metrics are objects. Metric objects work both eagerly and in `tf.function`s. A metric object has the following methods:\n",
        "\n",
        "* `update_state()` — add new observations\n",
        "* `result()` —get the current result of the metric, given the observed values\n",
        "* `reset_states()` — clear all observations.\n",
        "\n",
        "The object itself is callable. Calling updates the state with new observations, as with `update_state`, and returns the new result of the metric.\n",
        "\n",
        "You don't have to manually initialize a metric's variables, and because TensorFlow 2.0 has automatic control dependencies, you don't need to worry about those either.\n",
        "\n",
        "The code below uses a metric to keep track of the mean loss observed within a custom training loop."
      ]
    },
    {
      "cell_type": "code",
      "execution_count": 0,
      "metadata": {
        "colab": {},
        "colab_type": "code",
        "id": "HAbA0fKW58CH"
      },
      "outputs": [],
      "source": [
        "# Create the metrics\n",
        "loss_metric = tf.keras.metrics.Mean(name='train_loss')\n",
        "accuracy_metric = tf.keras.metrics.SparseCategoricalAccuracy(name='train_accuracy')\n",
        "\n",
        "@tf.function\n",
        "def train_step(inputs, labels):\n",
        "  with tf.GradientTape() as tape:\n",
        "    predictions = model(inputs, training=True)\n",
        "    regularization_loss = tf.math.add_n(model.losses)\n",
        "    pred_loss = loss_fn(labels, predictions)\n",
        "    total_loss = pred_loss + regularization_loss\n",
        "\n",
        "  gradients = tape.gradient(total_loss, model.trainable_variables)\n",
        "  optimizer.apply_gradients(zip(gradients, model.trainable_variables))\n",
        "  # Update the metrics\n",
        "  loss_metric.update_state(total_loss)\n",
        "  accuracy_metric.update_state(labels, predictions)\n",
        "\n",
        "\n",
        "for epoch in range(NUM_EPOCHS):\n",
        "  # Reset the metrics\n",
        "  loss_metric.reset_states()\n",
        "  accuracy_metric.reset_states()\n",
        "\n",
        "  for inputs, labels in train_data:\n",
        "    train_step(inputs, labels)\n",
        "  # Get the metric results\n",
        "  mean_loss = loss_metric.result()\n",
        "  mean_accuracy = accuracy_metric.result()\n",
        "\n",
        "  print('Epoch: ', epoch)\n",
        "  print('  loss:     {:.3f}'.format(mean_loss))\n",
        "  print('  accuracy: {:.3f}'.format(mean_accuracy))\n"
      ]
    },
    {
      "cell_type": "markdown",
      "metadata": {
        "colab_type": "text",
        "id": "JmMLBKs66DeA"
      },
      "source": [
        "## Saving \u0026 Loading\n"
      ]
    },
    {
      "cell_type": "markdown",
      "metadata": {
        "colab_type": "text",
        "id": "5_QKn3Kl6TUu"
      },
      "source": [
        "### Checkpoint compatibility\n",
        "\n",
        "TensorFlow 2.0 uses [object-based checkpoints](checkpoints.ipynb).\n",
        "\n",
        "Old-style name-based checkpoints can still be loaded, if you're careful.\n",
        "The code conversion process may result in variable name changes, but there are workarounds.\n",
        "\n",
        "The simplest approach it to line up the names of the new model with the names in the checkpoint:\n",
        "\n",
        "* Variables still all have a `name` argument you can set.\n",
        "* Keras models also take a `name` argument as which they set as the prefix for their variables.\n",
        "* The `tf.name_scope` function can be used to set variable name prefixes. This is very different from `tf.variable_scope`. It only affects names, and  doesn't track variables \u0026 reuse.\n",
        "\n",
        "If that does not work for your use-case, try the `tf.compat.v1.train.init_from_checkpoint` function. It takes an `assignment_map` argument, which specifies the mapping from old names to new names.\n",
        "\n",
        "Note: Unlike object based checkpoints, which can [defer loading](checkpoints.ipynb#loading_mechanics), name-based checkpoints require that all variables be built when the function is called. Some models defer building variables until you call `build` or run the model on a batch of data."
      ]
    },
    {
      "cell_type": "markdown",
      "metadata": {
        "colab_type": "text",
        "id": "_ONjobDD6Uur"
      },
      "source": [
        "### Saved models compatibility\n",
        "\n",
        "There are no significant compatibility concerns for saved models.\n",
        "\n",
        "* TensorFlow 1.x saved_models work in TensorFlow 2.0.\n",
        "* TensorFlow 2.0 saved_models even load work in TensorFlow 1.x if all the ops are supported."
      ]
    },
    {
      "cell_type": "markdown",
      "metadata": {
        "colab_type": "text",
        "id": "ewl9P3oZ6ZtR"
      },
      "source": [
        "## Estimators"
      ]
    },
    {
      "cell_type": "markdown",
      "metadata": {
        "colab_type": "text",
        "id": "YprVP9g3l6eG"
      },
      "source": [
        "### Training with Estimators\n",
        "\n",
        "Estimators are supported in TensorFlow 2.0.\n",
        "\n",
        "When you use estimators, you can use `input_fn()`, `tf.estimator.TrainSpec`, and `tf.estimator.EvalSpec` from TensorFlow 1.x.\n",
        "\n",
        "Here is an example using `input_fn` with train and evaluate specs."
      ]
    },
    {
      "cell_type": "markdown",
      "metadata": {
        "colab_type": "text",
        "id": "N5kZeJsF8lS2"
      },
      "source": [
        "#### Creating the input_fn and train/eval specs"
      ]
    },
    {
      "cell_type": "code",
      "execution_count": 0,
      "metadata": {
        "colab": {},
        "colab_type": "code",
        "id": "AOlXGO4J6jDh"
      },
      "outputs": [],
      "source": [
        "# Define the estimator's input_fn\n",
        "def input_fn():\n",
        "  datasets, info = tfds.load(name='mnist', with_info=True, as_supervised=True)\n",
        "  mnist_train, mnist_test = datasets['train'], datasets['test']\n",
        "\n",
        "  BUFFER_SIZE = 10000\n",
        "  BATCH_SIZE = 64\n",
        "\n",
        "  def scale(image, label):\n",
        "    image = tf.cast(image, tf.float32)\n",
        "    image /= 255\n",
        "\n",
        "    return image, label[..., tf.newaxis]\n",
        "\n",
        "  train_data = mnist_train.map(scale).shuffle(BUFFER_SIZE).batch(BATCH_SIZE)\n",
        "  return train_data.repeat()\n",
        "\n",
        "# Define train \u0026 eval specs\n",
        "train_spec = tf.estimator.TrainSpec(input_fn=input_fn,\n",
        "                                    max_steps=STEPS_PER_EPOCH * NUM_EPOCHS)\n",
        "eval_spec = tf.estimator.EvalSpec(input_fn=input_fn,\n",
        "                                  steps=STEPS_PER_EPOCH)\n"
      ]
    },
    {
      "cell_type": "markdown",
      "metadata": {
        "colab_type": "text",
        "id": "_o6J48Nj9H5c"
      },
      "source": [
        "### Using a Keras model definition"
      ]
    },
    {
      "cell_type": "markdown",
      "metadata": {
        "colab_type": "text",
        "id": "IXCQdhGq9SbB"
      },
      "source": [
        "There are some differences in how to construct your estimators in TensorFlow 2.0.\n",
        "\n",
        "We recommend that you define your model using Keras, then use the `tf.keras.model_to_estimator` utility to turn your model into an estimator. The code below shows how to use this utility when creating and training an estimator."
      ]
    },
    {
      "cell_type": "code",
      "execution_count": 0,
      "metadata": {
        "colab": {},
        "colab_type": "code",
        "id": "aelsClm3Cq4I"
      },
      "outputs": [],
      "source": [
        "def make_model():\n",
        "  return tf.keras.Sequential([\n",
        "    tf.keras.layers.Conv2D(32, 3, activation='relu',\n",
        "                           kernel_regularizer=tf.keras.regularizers.l2(0.02),\n",
        "                           input_shape=(28, 28, 1)),\n",
        "    tf.keras.layers.MaxPooling2D(),\n",
        "    tf.keras.layers.Flatten(),\n",
        "    tf.keras.layers.Dropout(0.1),\n",
        "    tf.keras.layers.Dense(64, activation='relu'),\n",
        "    tf.keras.layers.BatchNormalization(),\n",
        "    tf.keras.layers.Dense(10, activation='softmax')\n",
        "  ])"
      ]
    },
    {
      "cell_type": "code",
      "execution_count": 0,
      "metadata": {
        "colab": {},
        "colab_type": "code",
        "id": "HJb6f8dtl6rr"
      },
      "outputs": [],
      "source": [
        "model = make_model()\n",
        "\n",
        "model.compile(optimizer='adam',\n",
        "              loss='sparse_categorical_crossentropy',\n",
        "              metrics=['accuracy'])\n",
        "\n",
        "estimator = tf.keras.estimator.model_to_estimator(\n",
        "  keras_model = model\n",
        ")\n",
        "\n",
        "tf.estimator.train_and_evaluate(estimator, train_spec, eval_spec)"
      ]
    },
    {
      "cell_type": "markdown",
      "metadata": {
        "colab_type": "text",
        "id": "-ptTxL1q6flL"
      },
      "source": [
        "### Using a custom `model_fn`\n",
        "\n",
        "If you have an existing custom estimator `model_fn` that you need to maintain, you can convert your `model_fn` to use a Keras model.\n",
        "\n",
        "However, for compatibility reasons, a custom `model_fn` will still run in 1.x-style graph mode. This means there is no eager execution and no automatic control dependencies.\n",
        "\n",
        "Using a Keras models in a custom `model_fn` is similar to using it in a custom training loop:\n",
        "\n",
        "* Set the `training` phase appropriately, based on the `mode` argument.\n",
        "* Explicitly pass the model's `trainable_variables` to the optimizer.\n",
        "\n",
        "But there are important differences, relative to a [custom loop](#custom_loop):\n",
        "\n",
        "* Instead of using `model.losses`, extract the losses using `tf.keras.Model.get_losses_for`.\n",
        "* Extract the model's updates using `tf.keras.Model.get_updates_for`\n",
        "\n",
        "Note: \"Updates\" are changes that need to be applied to a model after each batch. For example, the moving averages of the mean and variance in a `tf.keras.layers.BatchNormalization` layer.\n",
        "\n",
        "The following code creates an estimator from a custom `model_fn`, illustrating all of these concerns."
      ]
    },
    {
      "cell_type": "code",
      "execution_count": 0,
      "metadata": {
        "colab": {},
        "colab_type": "code",
        "id": "iY16eZKW606-"
      },
      "outputs": [],
      "source": [
        "def my_model_fn(features, labels, mode):\n",
        "  model = make_model()\n",
        "\n",
        "  optimizer = tf.compat.v1.train.AdamOptimizer()\n",
        "  loss_fn = tf.keras.losses.SparseCategoricalCrossentropy()\n",
        "\n",
        "  training = (mode == tf.estimator.ModeKeys.TRAIN)\n",
        "  predictions = model(features, training=training)\n",
        "\n",
        "  reg_losses = model.get_losses_for(None) + model.get_losses_for(features)\n",
        "  total_loss = loss_fn(labels, predictions) + tf.math.add_n(reg_losses)\n",
        "\n",
        "  accuracy = tf.compat.v1.metrics.accuracy(labels=labels,\n",
        "                                           predictions=tf.math.argmax(predictions, axis=1),\n",
        "                                           name='acc_op')\n",
        "\n",
        "  update_ops = model.get_updates_for(None) + model.get_updates_for(features)\n",
        "\n",
        "  with tf.control_dependencies(update_ops):\n",
        "    train_op = optimizer.minimize(\n",
        "        total_loss,\n",
        "        var_list=model.trainable_variables,\n",
        "        global_step=tf.compat.v1.train.get_or_create_global_step())\n",
        "\n",
        "  return tf.estimator.EstimatorSpec(\n",
        "    mode=mode,\n",
        "    predictions=predictions,\n",
        "    loss=total_loss,\n",
        "    train_op=train_op, eval_metric_ops={'accuracy': accuracy})\n",
        "\n",
        "# Create the Estimator \u0026 Train\n",
        "estimator = tf.estimator.Estimator(model_fn=my_model_fn)\n",
        "tf.estimator.train_and_evaluate(estimator, train_spec, eval_spec)"
      ]
    },
    {
      "cell_type": "markdown",
      "metadata": {
        "colab_type": "text",
        "id": "dt8ct9XCFqls"
      },
      "source": [
        "## TensorShape\n",
        "\n",
        "This class was simplified to hold `int`s, instead of `tf.compat.v1.Dimension` objects. So there is no need to call `.value()` to get an `int`.\n",
        "\n",
        "Individual `tf.compat.v1.Dimension` objects are still accessible from `tf.TensorShape.dims`."
      ]
    },
    {
      "cell_type": "markdown",
      "metadata": {
        "colab_type": "text",
        "id": "x36cWcmM8Eu1"
      },
      "source": [
        "\n",
        "\n",
        "The following demonstrate the differences between TensorFlow 1.x and TensorFlow 2.0."
      ]
    },
    {
      "cell_type": "code",
      "execution_count": 0,
      "metadata": {
        "colab": {},
        "colab_type": "code",
        "id": "PbpD-kHOZR4A"
      },
      "outputs": [],
      "source": [
        "# Create a shape and choose an index\n",
        "i = 0\n",
        "shape = tf.TensorShape([16, None, 256])\n",
        "shape"
      ]
    },
    {
      "cell_type": "markdown",
      "metadata": {
        "colab_type": "text",
        "id": "kDFck03neNy0"
      },
      "source": [
        "If you had this in TF 1.x:\n",
        "\n",
        "```python\n",
        "value = shape[i].value\n",
        "```\n",
        "\n",
        "Then do this in TF 2.0:\n"
      ]
    },
    {
      "cell_type": "code",
      "execution_count": 0,
      "metadata": {
        "colab": {},
        "colab_type": "code",
        "id": "KuR73QGEeNdH"
      },
      "outputs": [],
      "source": [
        "value = shape[i]\n",
        "value"
      ]
    },
    {
      "cell_type": "markdown",
      "metadata": {
        "colab_type": "text",
        "id": "bPWPNKRiZmkd"
      },
      "source": [
        "If you had this in TF 1.x:\n",
        "\n",
        "```python\n",
        "for dim in shape:\n",
        "    value = dim.value\n",
        "    print(value)\n",
        "```\n",
        "\n",
        "Then do this in TF 2.0:"
      ]
    },
    {
      "cell_type": "code",
      "execution_count": 0,
      "metadata": {
        "colab": {},
        "colab_type": "code",
        "id": "y6s0vuuprJfc"
      },
      "outputs": [],
      "source": [
        "for value in shape:\n",
        "  print(value)"
      ]
    },
    {
      "cell_type": "markdown",
      "metadata": {
        "colab_type": "text",
        "id": "YpRgngu3Zw-A"
      },
      "source": [
        "If you had this in TF 1.x (Or used any other dimension method):\n",
        "\n",
        "```python\n",
        "dim = shape[i]\n",
        "dim.assert_is_compatible_with(other_dim)\n",
        "```\n",
        "\n",
        "Then do this in TF 2.0:"
      ]
    },
    {
      "cell_type": "code",
      "execution_count": 0,
      "metadata": {
        "colab": {},
        "colab_type": "code",
        "id": "LpViGEcUZDGX"
      },
      "outputs": [],
      "source": [
        "other_dim = 16\n",
        "Dimension = tf.compat.v1.Dimension\n",
        "\n",
        "if shape.rank is None:\n",
        "  dim = Dimension(None)\n",
        "else:\n",
        "  dim = shape.dims[i]\n",
        "dim.is_compatible_with(other_dim) # or any other dimension method"
      ]
    },
    {
      "cell_type": "code",
      "execution_count": 0,
      "metadata": {
        "colab": {},
        "colab_type": "code",
        "id": "GaiGe36dOdZ_"
      },
      "outputs": [],
      "source": [
        "shape = tf.TensorShape(None)\n",
        "\n",
        "if shape:\n",
        "  dim = shape.dims[i]\n",
        "  dim.is_compatible_with(other_dim) # or any other dimension method"
      ]
    },
    {
      "cell_type": "markdown",
      "metadata": {
        "colab_type": "text",
        "id": "3kLLY0I3PI-l"
      },
      "source": [
        "The boolean value of a `tf.TensorShape` is `True` if the rank is known. `False` otherwise."
      ]
    },
    {
      "cell_type": "code",
      "execution_count": 0,
      "metadata": {
        "colab": {},
        "colab_type": "code",
        "id": "-Ow1ndKpOnJd"
      },
      "outputs": [],
      "source": [
        "print(bool(tf.TensorShape([])))      # Scalar\n",
        "print(bool(tf.TensorShape([0])))     # 0-length vector\n",
        "print(bool(tf.TensorShape([1])))     # 1-length vector\n",
        "print(bool(tf.TensorShape([None])))  # Unknown-length vector\n",
        "print(bool(tf.TensorShape([1, 10, 100])))       # 3D tensor\n",
        "print(bool(tf.TensorShape([None, None, None]))) # 3D tensor with no known dimensions\n",
        "print()\n",
        "print(bool(tf.TensorShape(None)))  # A tensor with unknown rank."
      ]
    },
    {
      "cell_type": "markdown",
      "metadata": {
        "colab_type": "text",
        "id": "lwswSCLT9g63"
      },
      "source": [
        "## Other behavioral changes\n",
        "\n",
        "There are a few other behavioral changes in TensorFlow 2.0 that you may run into.\n",
        "\n",
        "\n",
        "### ResourceVariables\n",
        "\n",
        "TensorFlow 2.0 creates `ResourceVariables` by default, not `RefVariables`.\n",
        "\n",
        "`ResourceVariables` are locked for writing, and so provide more intuitive consistency guarantees.\n",
        "\n",
        "* This may change behavior in edge cases.\n",
        "* This may occasionally create extra copies, can have higher memory usage\n",
        "* This can be disabled by passing `use_resource=False` to the `tf.Variable` constructor.\n",
        "\n",
        "### Control Flow\n",
        "\n",
        "The control flow op implementation has been simplified, and so produces different graphs in TensorFlow 2.0"
      ]
    },
    {
      "cell_type": "markdown",
      "metadata": {
        "colab_type": "text",
        "id": "vKX6AdTAQhB-"
      },
      "source": [
        "## Conclusions\n",
        "\n",
        "The overall process is:\n",
        "\n",
        "1. Run the upgrade script.\n",
        "2. Remove contrib symbols.\n",
        "3. Switch your models to an object oriented style (Keras).\n",
        "4. Use `tf.keras` or `tf.estimator` training and evaluation loops where you can.\n",
        "5. Otherwise, use custom loops, but be sure to avoid sessions \u0026 collections.\n",
        "\n",
        "\n",
        "It takes a little work to convert code to idiomatic TensorFlow 2.0, but every change results in:\n",
        "\n",
        "* Fewer lines of code.\n",
        "* Increased clarity and simplicity.\n",
        "* Easier debugging.\n",
        "\n"
      ]
    }
  ],
  "metadata": {
    "colab": {
      "collapsed_sections": [],
      "name": "Migrating to TF2.0",
      "private_outputs": true,
      "provenance": [],
      "toc_visible": true,
      "version": "0.3.2"
    },
    "kernelspec": {
      "display_name": "Python 3",
      "name": "python3"
    }
  },
  "nbformat": 4,
  "nbformat_minor": 0
}<|MERGE_RESOLUTION|>--- conflicted
+++ resolved
@@ -557,13 +557,9 @@
         "\n",
         "* Collect layer parameters in `__init__`.\n",
         "* Build the variables in `build`.\n",
-<<<<<<< HEAD
-        "* Execute the calculations in `call`, and return the result."
-=======
         "* Execute the calculations in `call`, and return the result.\n",
         "\n",
         "The `tf.variable_scope` is essentially a layer of its own. So rewrite it as a `tf.keras.layers.Layer`. See [the guide](keras/custom_layers_and_models.ipynb) for details."
->>>>>>> 3f6a709a
       ]
     },
     {
