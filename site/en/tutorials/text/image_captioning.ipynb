{
  "nbformat": 4,
  "nbformat_minor": 0,
  "metadata": {
    "accelerator": "GPU",
    "colab": {
      "name": "image_captioning.ipynb",
      "provenance": [],
      "private_outputs": true,
      "collapsed_sections": [],
      "toc_visible": true
    },
    "kernelspec": {
      "display_name": "Python 3",
      "name": "python3"
    }
  },
  "cells": [
    {
      "cell_type": "markdown",
      "metadata": {
        "colab_type": "text",
        "id": "K2s1A9eLRPEj"
      },
      "source": [
        "##### Copyright 2018 The TensorFlow Authors.\n",
        "\n"
      ]
    },
    {
      "cell_type": "code",
      "metadata": {
        "cellView": "form",
        "colab_type": "code",
        "id": "VRLVEKiTEn04",
        "colab": {}
      },
      "source": [
        "#@title Licensed under the Apache License, Version 2.0 (the \"License\");\n",
        "# you may not use this file except in compliance with the License.\n",
        "# You may obtain a copy of the License at\n",
        "#\n",
        "# https://www.apache.org/licenses/LICENSE-2.0\n",
        "#\n",
        "# Unless required by applicable law or agreed to in writing, software\n",
        "# distributed under the License is distributed on an \"AS IS\" BASIS,\n",
        "# WITHOUT WARRANTIES OR CONDITIONS OF ANY KIND, either express or implied.\n",
        "# See the License for the specific language governing permissions and\n",
        "# limitations under the License."
      ],
      "execution_count": 0,
      "outputs": []
    },
    {
      "cell_type": "markdown",
      "metadata": {
        "colab_type": "text",
        "id": "Cffg2i257iMS"
      },
      "source": [
        "# Image captioning with visual attention\n",
        "\n",
        "<table class=\"tfo-notebook-buttons\" align=\"left\">\n",
        "  <td>\n",
        "    <a target=\"_blank\" href=\"https://www.tensorflow.org/tutorials/text/image_captioning\">\n",
        "    <img src=\"https://www.tensorflow.org/images/tf_logo_32px.png\" />\n",
        "    View on TensorFlow.org</a>\n",
        "  </td>\n",
        "  <td>\n",
        "    <a target=\"_blank\" href=\"https://colab.research.google.com/github/tensorflow/docs/blob/master/site/en/tutorials/text/image_captioning.ipynb\">\n",
        "    <img src=\"https://www.tensorflow.org/images/colab_logo_32px.png\" />\n",
        "    Run in Google Colab</a>\n",
        "  </td>\n",
        "  <td>\n",
        "    <a target=\"_blank\" href=\"https://github.com/tensorflow/docs/blob/master/site/en/tutorials/text/image_captioning.ipynb\">\n",
        "    <img src=\"https://www.tensorflow.org/images/GitHub-Mark-32px.png\" />\n",
        "    View source on GitHub</a>\n",
        "  </td>\n",
        "  <td>\n",
        "    <a href=\"https://storage.googleapis.com/tensorflow_docs/docs/site/en/tutorials/text/image_captioning.ipynb\"><img src=\"https://www.tensorflow.org/images/download_logo_32px.png\" />Download notebook</a>\n",
        "  </td>\n",
        "</table>"
      ]
    },
    {
      "cell_type": "markdown",
      "metadata": {
        "colab_type": "text",
        "id": "QASbY_HGo4Lq"
      },
      "source": [
        "Given an image like the example below, our goal is to generate a caption such as \"a surfer riding on a wave\".\n",
        "\n",
        "![Man Surfing](https://tensorflow.org/images/surf.jpg)\n",
        "\n",
        "*[Image Source](https://commons.wikimedia.org/wiki/Surfing#/media/File:Surfing_in_Hawaii.jpg); License: Public Domain*\n",
        "\n",
        "To accomplish this, you'll use an attention-based model, which enables us to see what parts of the image the model focuses on as it generates a caption.\n",
        "\n",
        "![Prediction](https://tensorflow.org/images/imcap_prediction.png)\n",
        "\n",
        "The model architecture is similar to [Show, Attend and Tell: Neural Image Caption Generation with Visual Attention](https://arxiv.org/abs/1502.03044).\n",
        "\n",
        "This notebook is an end-to-end example. When you run the notebook, it downloads the [MS-COCO](http://cocodataset.org/#home) dataset, preprocesses and caches a subset of images using Inception V3, trains an encoder-decoder model, and generates captions on new images using the trained model.\n",
        "\n",
        "In this example, you will train a model on a relatively small amount of data—the first 30,000 captions  for about 20,000 images (because there are multiple captions per image in the dataset)."
      ]
    },
    {
      "cell_type": "code",
      "metadata": {
        "colab_type": "code",
        "id": "6svGEEek67ds",
        "colab": {}
      },
      "source": [
        "from __future__ import absolute_import, division, print_function, unicode_literals"
      ],
      "execution_count": 0,
      "outputs": []
    },
    {
      "cell_type": "code",
      "metadata": {
        "colab_type": "code",
        "id": "U8l4RJ0XRPEm",
        "colab": {}
      },
      "source": [
        "try:\n",
        "  # %tensorflow_version only exists in Colab.\n",
        "  %tensorflow_version 2.x\n",
        "except Exception:\n",
        "  pass\n",
        "import tensorflow as tf\n",
        "\n",
        "# You'll generate plots of attention in order to see which parts of an image\n",
        "# our model focuses on during captioning\n",
        "import matplotlib.pyplot as plt\n",
        "\n",
        "# Scikit-learn includes many helpful utilities\n",
        "from sklearn.model_selection import train_test_split\n",
        "from sklearn.utils import shuffle\n",
        "\n",
        "import re\n",
        "import numpy as np\n",
        "import os\n",
        "import time\n",
        "import json\n",
        "from glob import glob\n",
        "from PIL import Image\n",
        "import pickle"
      ],
      "execution_count": 0,
      "outputs": []
    },
    {
      "cell_type": "markdown",
      "metadata": {
        "colab_type": "text",
        "id": "b6qbGw8MRPE5"
      },
      "source": [
        "## Download and prepare the MS-COCO dataset\n",
        "\n",
        "You will use the [MS-COCO dataset](http://cocodataset.org/#home) to train our model. The dataset contains over 82,000 images, each of which has at least 5 different caption annotations. The code below downloads and extracts the dataset automatically.\n",
        "\n",
        "**Caution: large download ahead**. You'll use the training set, which is a 13GB file."
      ]
    },
    {
      "cell_type": "code",
      "metadata": {
        "colab_type": "code",
        "id": "krQuPYTtRPE7",
        "colab": {}
      },
      "source": [
        "# Download caption annotation files\n",
        "annotation_folder = '/annotations/'\n",
        "if not os.path.exists(os.path.abspath('.') + annotation_folder):\n",
        "  annotation_zip = tf.keras.utils.get_file('captions.zip',\n",
        "                                          cache_subdir=os.path.abspath('.'),\n",
        "                                          origin = 'http://images.cocodataset.org/annotations/annotations_trainval2014.zip',\n",
        "                                          extract = True)\n",
        "  annotation_file = os.path.dirname(annotation_zip)+'/annotations/captions_train2014.json'\n",
        "  os.remove(annotation_zip)\n",
        "\n",
        "# Download image files\n",
        "image_folder = '/train2014/'\n",
        "if not os.path.exists(os.path.abspath('.') + image_folder):\n",
        "  image_zip = tf.keras.utils.get_file('train2014.zip',\n",
        "                                      cache_subdir=os.path.abspath('.'),\n",
        "                                      origin = 'http://images.cocodataset.org/zips/train2014.zip',\n",
        "                                      extract = True)\n",
        "  PATH = os.path.dirname(image_zip) + image_folder\n",
        "  os.remove(image_zip)\n",
        "else:\n",
        "  PATH = os.path.abspath('.') + image_folder"
      ],
      "execution_count": 0,
      "outputs": []
    },
    {
      "cell_type": "markdown",
      "metadata": {
        "colab_type": "text",
        "id": "aANEzb5WwSzg"
      },
      "source": [
        "## Optional: limit the size of the training set \n",
        "To speed up training for this tutorial, you'll use a subset of 30,000 captions and their corresponding images to train our model. Choosing to use more data would result in improved captioning quality."
      ]
    },
    {
      "cell_type": "code",
      "metadata": {
        "colab_type": "code",
        "id": "4G3b8x8_RPFD",
        "colab": {}
      },
      "source": [
        "# Read the json file\n",
        "with open(annotation_file, 'r') as f:\n",
        "    annotations = json.load(f)\n",
        "\n",
        "# Store captions and image names in vectors\n",
        "all_captions = []\n",
        "all_img_name_vector = []\n",
        "\n",
        "for annot in annotations['annotations']:\n",
        "    caption = '<start> ' + annot['caption'] + ' <end>'\n",
        "    image_id = annot['image_id']\n",
        "    full_coco_image_path = PATH + 'COCO_train2014_' + '%012d.jpg' % (image_id)\n",
        "\n",
        "    all_img_name_vector.append(full_coco_image_path)\n",
        "    all_captions.append(caption)\n",
        "\n",
        "# Shuffle captions and image_names together\n",
        "# Set a random state\n",
        "train_captions, img_name_vector = shuffle(all_captions,\n",
        "                                          all_img_name_vector,\n",
        "                                          random_state=1)\n",
        "\n",
        "# Select the first 30000 captions from the shuffled set\n",
        "num_examples = 30000\n",
        "train_captions = train_captions[:num_examples]\n",
        "img_name_vector = img_name_vector[:num_examples]"
      ],
      "execution_count": 0,
      "outputs": []
    },
    {
      "cell_type": "code",
      "metadata": {
        "colab_type": "code",
        "id": "mPBMgK34RPFL",
        "colab": {}
      },
      "source": [
        "len(train_captions), len(all_captions)"
      ],
      "execution_count": 0,
      "outputs": []
    },
    {
      "cell_type": "markdown",
      "metadata": {
        "colab_type": "text",
        "id": "8cSW4u-ORPFQ"
      },
      "source": [
        "## Preprocess the images using InceptionV3\n",
        "Next, you will use InceptionV3 (which is pretrained on Imagenet) to classify each image. You will extract features from the last convolutional layer.\n",
        "\n",
        "First, you will convert the images into InceptionV3's expected format by:\n",
        "* Resizing the image to 299px by 299px\n",
        "* [Preprocess the images](https://cloud.google.com/tpu/docs/inception-v3-advanced#preprocessing_stage) using the [preprocess_input](https://www.tensorflow.org/api_docs/python/tf/keras/applications/inception_v3/preprocess_input) method to normalize the image so that it contains pixels in the range of -1 to 1, which matches the format of the images used to train InceptionV3."
      ]
    },
    {
      "cell_type": "code",
      "metadata": {
        "colab_type": "code",
        "id": "zXR0217aRPFR",
        "colab": {}
      },
      "source": [
        "def load_image(image_path):\n",
        "    img = tf.io.read_file(image_path)\n",
        "    img = tf.image.decode_jpeg(img, channels=3)\n",
        "    img = tf.image.resize(img, (299, 299))\n",
        "    img = tf.keras.applications.inception_v3.preprocess_input(img)\n",
        "    return img, image_path"
      ],
      "execution_count": 0,
      "outputs": []
    },
    {
      "cell_type": "markdown",
      "metadata": {
        "colab_type": "text",
        "id": "MDvIu4sXRPFV"
      },
      "source": [
        "## Initialize InceptionV3 and load the pretrained Imagenet weights\n",
        "\n",
        "Now you'll create a tf.keras model where the output layer is the last convolutional layer in the InceptionV3 architecture. The shape of the output of this layer is ```8x8x2048```. You use the last convolutional layer because you are using attention in this example. You don't perform this initialization during training because it could become a bottleneck.\n",
        "\n",
        "* You forward each image through the network and store the resulting vector in a dictionary (image_name --> feature_vector).\n",
        "* After all the images are passed through the network, you pickle the dictionary and save it to disk.\n",
        "\n",
        "\n"
      ]
    },
    {
      "cell_type": "code",
      "metadata": {
        "colab_type": "code",
        "id": "RD3vW4SsRPFW",
        "colab": {}
      },
      "source": [
        "image_model = tf.keras.applications.InceptionV3(include_top=False,\n",
        "                                                weights='imagenet')\n",
        "new_input = image_model.input\n",
        "hidden_layer = image_model.layers[-1].output\n",
        "\n",
        "image_features_extract_model = tf.keras.Model(new_input, hidden_layer)"
      ],
      "execution_count": 0,
      "outputs": []
    },
    {
      "cell_type": "markdown",
      "metadata": {
        "colab_type": "text",
        "id": "rERqlR3WRPGO"
      },
      "source": [
        "## Caching the features extracted from InceptionV3\n",
        "\n",
        "You will pre-process each image with InceptionV3 and cache the output to disk. Caching the output in RAM would be faster but also memory intensive, requiring 8 \\* 8 \\* 2048 floats per image. At the time of writing, this exceeds the memory limitations of Colab (currently 12GB of memory).\n",
        "\n",
        "Performance could be improved with a more sophisticated caching strategy (for example, by sharding the images to reduce random access disk I/O), but that would require more code.\n",
        "\n",
        "The caching will take about 10 minutes to run in Colab with a GPU. If you'd like to see a progress bar, you can: \n",
        "\n",
        "1. install [tqdm](https://github.com/tqdm/tqdm):\n",
        "\n",
        "    `!pip install tqdm`\n",
        "\n",
        "2. Import tqdm:\n",
        "\n",
        "    `from tqdm import tqdm`\n",
        "\n",
        "3. Change the following line:\n",
        "\n",
        "    `for img, path in image_dataset:`\n",
        "\n",
        "    to:\n",
        "\n",
        "    `for img, path in tqdm(image_dataset):`\n"
      ]
    },
    {
      "cell_type": "code",
      "metadata": {
        "colab_type": "code",
        "id": "Dx_fvbVgRPGQ",
        "colab": {}
      },
      "source": [
        "# Get unique images\n",
        "encode_train = sorted(set(img_name_vector))\n",
        "\n",
        "# Feel free to change batch_size according to your system configuration\n",
        "image_dataset = tf.data.Dataset.from_tensor_slices(encode_train)\n",
        "image_dataset = image_dataset.map(\n",
        "  load_image, num_parallel_calls=tf.data.experimental.AUTOTUNE).batch(16)\n",
        "\n",
        "for img, path in image_dataset:\n",
        "  batch_features = image_features_extract_model(img)\n",
        "  batch_features = tf.reshape(batch_features,\n",
        "                              (batch_features.shape[0], -1, batch_features.shape[3]))\n",
        "\n",
        "  for bf, p in zip(batch_features, path):\n",
        "    path_of_feature = p.numpy().decode(\"utf-8\")\n",
        "    np.save(path_of_feature, bf.numpy())"
      ],
      "execution_count": 0,
      "outputs": []
    },
    {
      "cell_type": "markdown",
      "metadata": {
        "colab_type": "text",
        "id": "nyqH3zFwRPFi"
      },
      "source": [
        "## Preprocess and tokenize the captions\n",
        "\n",
        "* First, you'll tokenize the captions (for example, by splitting on spaces). This gives us a  vocabulary of all of the unique words in the data (for example, \"surfing\", \"football\", and so on).\n",
        "* Next, you'll limit the vocabulary size to the top 5,000 words (to save memory). You'll replace all other words with the token \"UNK\" (unknown).\n",
        "* You then create word-to-index and index-to-word mappings.\n",
        "* Finally, you pad all sequences to be the same length as the longest one."
      ]
    },
    {
      "cell_type": "code",
      "metadata": {
        "colab_type": "code",
        "id": "HZfK8RhQRPFj",
        "colab": {}
      },
      "source": [
        "# Find the maximum length of any caption in our dataset\n",
        "def calc_max_length(tensor):\n",
        "    return max(len(t) for t in tensor)"
      ],
      "execution_count": 0,
      "outputs": []
    },
    {
      "cell_type": "code",
      "metadata": {
        "colab_type": "code",
        "id": "oJGE34aiRPFo",
        "colab": {}
      },
      "source": [
        "# Choose the top 5000 words from the vocabulary\n",
        "top_k = 5000\n",
        "tokenizer = tf.keras.preprocessing.text.Tokenizer(num_words=top_k,\n",
        "                                                  oov_token=\"<unk>\",\n",
        "                                                  filters='!\"#$%&()*+.,-/:;=?@[\\]^_`{|}~ ')\n",
        "tokenizer.fit_on_texts(train_captions)\n",
        "train_seqs = tokenizer.texts_to_sequences(train_captions)"
      ],
      "execution_count": 0,
      "outputs": []
    },
    {
      "cell_type": "code",
      "metadata": {
        "colab_type": "code",
        "id": "8Q44tNQVRPFt",
        "colab": {}
      },
      "source": [
        "tokenizer.word_index['<pad>'] = 0\n",
        "tokenizer.index_word[0] = '<pad>'"
      ],
      "execution_count": 0,
      "outputs": []
    },
    {
      "cell_type": "code",
      "metadata": {
        "colab_type": "code",
        "id": "0fpJb5ojRPFv",
        "colab": {}
      },
      "source": [
        "# Create the tokenized vectors\n",
        "train_seqs = tokenizer.texts_to_sequences(train_captions)"
      ],
      "execution_count": 0,
      "outputs": []
    },
    {
      "cell_type": "code",
      "metadata": {
        "colab_type": "code",
        "id": "AidglIZVRPF4",
        "colab": {}
      },
      "source": [
        "# Pad each vector to the max_length of the captions\n",
        "# If you do not provide a max_length value, pad_sequences calculates it automatically\n",
        "cap_vector = tf.keras.preprocessing.sequence.pad_sequences(train_seqs, padding='post')"
      ],
      "execution_count": 0,
      "outputs": []
    },
    {
      "cell_type": "code",
      "metadata": {
        "colab_type": "code",
        "id": "gL0wkttkRPGA",
        "colab": {}
      },
      "source": [
        "# Calculates the max_length, which is used to store the attention weights\n",
        "max_length = calc_max_length(train_seqs)"
      ],
      "execution_count": 0,
      "outputs": []
    },
    {
      "cell_type": "markdown",
      "metadata": {
        "colab_type": "text",
        "id": "M3CD75nDpvTI"
      },
      "source": [
        "## Split the data into training and testing"
      ]
    },
    {
      "cell_type": "code",
      "metadata": {
        "colab_type": "code",
        "id": "iS7DDMszRPGF",
        "colab": {}
      },
      "source": [
        "# Create training and validation sets using an 80-20 split\n",
        "img_name_train, img_name_val, cap_train, cap_val = train_test_split(img_name_vector,\n",
        "                                                                    cap_vector,\n",
        "                                                                    test_size=0.2,\n",
        "                                                                    random_state=0)"
      ],
      "execution_count": 0,
      "outputs": []
    },
    {
      "cell_type": "code",
      "metadata": {
        "colab_type": "code",
        "id": "XmViPkRFRPGH",
        "colab": {}
      },
      "source": [
        "len(img_name_train), len(cap_train), len(img_name_val), len(cap_val)"
      ],
      "execution_count": 0,
      "outputs": []
    },
    {
      "cell_type": "markdown",
      "metadata": {
        "colab_type": "text",
        "id": "uEWM9xrYcg45"
      },
      "source": [
        "## Create a tf.data dataset for training\n",
        "\n"
      ]
    },
    {
      "cell_type": "markdown",
      "metadata": {
        "colab_type": "text",
        "id": "horagNvhhZiy"
      },
      "source": [
        " Our images and captions are ready! Next, let's create a tf.data dataset to use for training our model."
      ]
    },
    {
      "cell_type": "code",
      "metadata": {
        "colab_type": "code",
        "id": "Q3TnZ1ToRPGV",
        "colab": {}
      },
      "source": [
        "# Feel free to change these parameters according to your system's configuration\n",
        "\n",
        "BATCH_SIZE = 64\n",
        "BUFFER_SIZE = 1000\n",
        "embedding_dim = 256\n",
        "units = 512\n",
        "vocab_size = top_k + 1\n",
        "num_steps = len(img_name_train) // BATCH_SIZE\n",
        "# Shape of the vector extracted from InceptionV3 is (64, 2048)\n",
        "# These two variables represent that vector shape\n",
        "features_shape = 2048\n",
        "attention_features_shape = 64"
      ],
      "execution_count": 0,
      "outputs": []
    },
    {
      "cell_type": "code",
      "metadata": {
        "colab_type": "code",
        "id": "SmZS2N0bXG3T",
        "colab": {}
      },
      "source": [
        "# Load the numpy files\n",
        "def map_func(img_name, cap):\n",
        "  img_tensor = np.load(img_name.decode('utf-8')+'.npy')\n",
        "  return img_tensor, cap"
      ],
      "execution_count": 0,
      "outputs": []
    },
    {
      "cell_type": "code",
      "metadata": {
        "colab_type": "code",
        "id": "FDF_Nm3tRPGZ",
        "colab": {}
      },
      "source": [
        "dataset = tf.data.Dataset.from_tensor_slices((img_name_train, cap_train))\n",
        "\n",
        "# Use map to load the numpy files in parallel\n",
        "dataset = dataset.map(lambda item1, item2: tf.numpy_function(\n",
        "          map_func, [item1, item2], [tf.float32, tf.int32]),\n",
        "          num_parallel_calls=tf.data.experimental.AUTOTUNE)\n",
        "\n",
        "# Shuffle and batch\n",
        "dataset = dataset.shuffle(BUFFER_SIZE).batch(BATCH_SIZE)\n",
        "dataset = dataset.prefetch(buffer_size=tf.data.experimental.AUTOTUNE)"
      ],
      "execution_count": 0,
      "outputs": []
    },
    {
      "cell_type": "markdown",
      "metadata": {
        "colab_type": "text",
        "id": "nrvoDphgRPGd"
      },
      "source": [
        "## Model\n",
        "\n",
        "Fun fact: the decoder below is identical to the one in the example for [Neural Machine Translation with Attention](../sequences/nmt_with_attention.ipynb).\n",
        "\n",
        "The model architecture is inspired by the [Show, Attend and Tell](https://arxiv.org/pdf/1502.03044.pdf) paper.\n",
        "\n",
        "* In this example, you extract the features from the lower convolutional layer of InceptionV3 giving us a vector of shape (8, 8, 2048).\n",
        "* You squash that to a shape of (64, 2048).\n",
        "* This vector is then passed through the CNN Encoder (which consists of a single Fully connected layer).\n",
        "* The RNN (here GRU) attends over the image to predict the next word."
      ]
    },
    {
      "cell_type": "code",
      "metadata": {
        "colab_type": "code",
        "id": "ja2LFTMSdeV3",
        "colab": {}
      },
      "source": [
        "class BahdanauAttention(tf.keras.Model):\n",
        "  def __init__(self, units):\n",
        "    super(BahdanauAttention, self).__init__()\n",
        "    self.W1 = tf.keras.layers.Dense(units)\n",
        "    self.W2 = tf.keras.layers.Dense(units)\n",
        "    self.V = tf.keras.layers.Dense(1)\n",
        "\n",
        "  def call(self, features, hidden):\n",
        "    # features(CNN_encoder output) shape == (batch_size, 64, embedding_dim)\n",
        "\n",
        "    # hidden shape == (batch_size, hidden_size)\n",
        "    # hidden_with_time_axis shape == (batch_size, 1, hidden_size)\n",
        "    hidden_with_time_axis = tf.expand_dims(hidden, 1)\n",
        "\n",
        "    # score shape == (batch_size, 64, hidden_size)\n",
        "    score = tf.nn.tanh(self.W1(features) + self.W2(hidden_with_time_axis))\n",
        "\n",
        "    # attention_weights shape == (batch_size, 64, 1)\n",
        "    # you get 1 at the last axis because you are applying score to self.V\n",
        "    attention_weights = tf.nn.softmax(self.V(score), axis=1)\n",
        "\n",
        "    # context_vector shape after sum == (batch_size, hidden_size)\n",
        "    context_vector = attention_weights * features\n",
        "    context_vector = tf.reduce_sum(context_vector, axis=1)\n",
        "\n",
        "    return context_vector, attention_weights"
      ],
      "execution_count": 0,
      "outputs": []
    },
    {
      "cell_type": "code",
      "metadata": {
        "colab_type": "code",
        "id": "AZ7R1RxHRPGf",
        "colab": {}
      },
      "source": [
        "class CNN_Encoder(tf.keras.Model):\n",
        "    # Since you have already extracted the features and dumped it using pickle\n",
        "    # This encoder passes those features through a Fully connected layer\n",
        "    def __init__(self, embedding_dim):\n",
        "        super(CNN_Encoder, self).__init__()\n",
        "        # shape after fc == (batch_size, 64, embedding_dim)\n",
        "        self.fc = tf.keras.layers.Dense(embedding_dim)\n",
        "\n",
        "    def call(self, x):\n",
        "        x = self.fc(x)\n",
        "        x = tf.nn.relu(x)\n",
        "        return x"
      ],
      "execution_count": 0,
      "outputs": []
    },
    {
      "cell_type": "code",
      "metadata": {
        "colab_type": "code",
        "id": "V9UbGQmERPGi",
        "colab": {}
      },
      "source": [
        "class RNN_Decoder(tf.keras.Model):\n",
        "  def __init__(self, embedding_dim, units, vocab_size):\n",
        "    super(RNN_Decoder, self).__init__()\n",
        "    self.units = units\n",
        "\n",
        "    self.embedding = tf.keras.layers.Embedding(vocab_size, embedding_dim)\n",
        "    self.gru = tf.keras.layers.GRU(self.units,\n",
        "                                   return_sequences=True,\n",
        "                                   return_state=True,\n",
        "                                   recurrent_initializer='glorot_uniform')\n",
        "    self.fc1 = tf.keras.layers.Dense(self.units)\n",
        "    self.fc2 = tf.keras.layers.Dense(vocab_size)\n",
        "\n",
        "    self.attention = BahdanauAttention(self.units)\n",
        "\n",
        "  def call(self, x, features, hidden):\n",
        "    # defining attention as a separate model\n",
        "    context_vector, attention_weights = self.attention(features, hidden)\n",
        "\n",
        "    # x shape after passing through embedding == (batch_size, 1, embedding_dim)\n",
        "    x = self.embedding(x)\n",
        "\n",
        "    # x shape after concatenation == (batch_size, 1, embedding_dim + hidden_size)\n",
        "    x = tf.concat([tf.expand_dims(context_vector, 1), x], axis=-1)\n",
        "\n",
        "    # passing the concatenated vector to the GRU\n",
        "    output, state = self.gru(x)\n",
        "\n",
        "    # shape == (batch_size, max_length, hidden_size)\n",
        "    x = self.fc1(output)\n",
        "\n",
        "    # x shape == (batch_size * max_length, hidden_size)\n",
        "    x = tf.reshape(x, (-1, x.shape[2]))\n",
        "\n",
        "    # output shape == (batch_size * max_length, vocab)\n",
        "    x = self.fc2(x)\n",
        "\n",
        "    return x, state, attention_weights\n",
        "\n",
        "  def reset_state(self, batch_size):\n",
        "    return tf.zeros((batch_size, self.units))"
      ],
      "execution_count": 0,
      "outputs": []
    },
    {
      "cell_type": "code",
      "metadata": {
        "colab_type": "code",
        "id": "Qs_Sr03wRPGk",
        "colab": {}
      },
      "source": [
        "encoder = CNN_Encoder(embedding_dim)\n",
        "decoder = RNN_Decoder(embedding_dim, units, vocab_size)"
      ],
      "execution_count": 0,
      "outputs": []
    },
    {
      "cell_type": "code",
      "metadata": {
        "colab_type": "code",
        "id": "-bYN7xA0RPGl",
        "colab": {}
      },
      "source": [
        "optimizer = tf.keras.optimizers.Adam()\n",
        "loss_object = tf.keras.losses.SparseCategoricalCrossentropy(\n",
        "    from_logits=True, reduction='none')\n",
        "\n",
        "def loss_function(real, pred):\n",
        "  mask = tf.math.logical_not(tf.math.equal(real, 0))\n",
        "  loss_ = loss_object(real, pred)\n",
        "\n",
        "  mask = tf.cast(mask, dtype=loss_.dtype)\n",
        "  loss_ *= mask\n",
        "\n",
        "  return tf.reduce_mean(loss_)"
      ],
      "execution_count": 0,
      "outputs": []
    },
    {
      "cell_type": "markdown",
      "metadata": {
        "colab_type": "text",
        "id": "6A3Ni64joyab"
      },
      "source": [
        "## Checkpoint"
      ]
    },
    {
      "cell_type": "code",
      "metadata": {
        "colab_type": "code",
        "id": "PpJAqPMWo0uE",
        "colab": {}
      },
      "source": [
        "checkpoint_path = \"./checkpoints/train\"\n",
        "ckpt = tf.train.Checkpoint(encoder=encoder,\n",
        "                           decoder=decoder,\n",
        "                           optimizer = optimizer)\n",
        "ckpt_manager = tf.train.CheckpointManager(ckpt, checkpoint_path, max_to_keep=5)"
      ],
      "execution_count": 0,
      "outputs": []
    },
    {
      "cell_type": "code",
      "metadata": {
        "colab_type": "code",
        "id": "fUkbqhc_uObw",
        "colab": {}
      },
      "source": [
        "start_epoch = 0\n",
        "if ckpt_manager.latest_checkpoint:\n",
<<<<<<< HEAD
        "  start_epoch = int(ckpt_manager.latest_checkpoint.split('-')[-1])"
      ],
      "execution_count": 0,
      "outputs": []
=======
        "  start_epoch = int(ckpt_manager.latest_checkpoint.split('-')[-1])",
        "\n",
        "  # restoring the latest checkpoint in checkpoint_path\n",
        "  ckpt.restore(ckpt_manager.latest_checkpoint)"
      ]
>>>>>>> f7fb8d0f
    },
    {
      "cell_type": "markdown",
      "metadata": {
        "colab_type": "text",
        "id": "PHod7t72RPGn"
      },
      "source": [
        "## Training\n",
        "\n",
        "* You extract the features stored in the respective `.npy` files and then pass those features through the encoder.\n",
        "* The encoder output, hidden state(initialized to 0) and the decoder input (which is the start token) is passed to the decoder.\n",
        "* The decoder returns the predictions and the decoder hidden state.\n",
        "* The decoder hidden state is then passed back into the model and the predictions are used to calculate the loss.\n",
        "* Use teacher forcing to decide the next input to the decoder.\n",
        "* Teacher forcing is the technique where the target word is passed as the next input to the decoder.\n",
        "* The final step is to calculate the gradients and apply it to the optimizer and backpropagate.\n"
      ]
    },
    {
      "cell_type": "code",
      "metadata": {
        "colab_type": "code",
        "id": "Vt4WZ5mhJE-E",
        "colab": {}
      },
      "source": [
        "# adding this in a separate cell because if you run the training cell\n",
        "# many times, the loss_plot array will be reset\n",
        "loss_plot = []"
      ],
      "execution_count": 0,
      "outputs": []
    },
    {
      "cell_type": "code",
      "metadata": {
        "colab_type": "code",
        "id": "sqgyz2ANKlpU",
        "colab": {}
      },
      "source": [
        "@tf.function\n",
        "def train_step(img_tensor, target):\n",
        "  loss = 0\n",
        "\n",
        "  # initializing the hidden state for each batch\n",
        "  # because the captions are not related from image to image\n",
        "  hidden = decoder.reset_state(batch_size=target.shape[0])\n",
        "\n",
        "  dec_input = tf.expand_dims([tokenizer.word_index['<start>']] * target.shape[0], 1)\n",
        "\n",
        "  with tf.GradientTape() as tape:\n",
        "      features = encoder(img_tensor)\n",
        "\n",
        "      for i in range(1, target.shape[1]):\n",
        "          # passing the features through the decoder\n",
        "          predictions, hidden, _ = decoder(dec_input, features, hidden)\n",
        "\n",
        "          loss += loss_function(target[:, i], predictions)\n",
        "\n",
        "          # using teacher forcing\n",
        "          dec_input = tf.expand_dims(target[:, i], 1)\n",
        "\n",
        "  total_loss = (loss / int(target.shape[1]))\n",
        "\n",
        "  trainable_variables = encoder.trainable_variables + decoder.trainable_variables\n",
        "\n",
        "  gradients = tape.gradient(loss, trainable_variables)\n",
        "\n",
        "  optimizer.apply_gradients(zip(gradients, trainable_variables))\n",
        "\n",
        "  return loss, total_loss"
      ],
      "execution_count": 0,
      "outputs": []
    },
    {
      "cell_type": "code",
      "metadata": {
        "colab_type": "code",
        "id": "UlA4VIQpRPGo",
        "colab": {}
      },
      "source": [
        "EPOCHS = 20\n",
        "\n",
        "for epoch in range(start_epoch, EPOCHS):\n",
        "    start = time.time()\n",
        "    total_loss = 0\n",
        "\n",
        "    for (batch, (img_tensor, target)) in enumerate(dataset):\n",
        "        batch_loss, t_loss = train_step(img_tensor, target)\n",
        "        total_loss += t_loss\n",
        "\n",
        "        if batch % 100 == 0:\n",
        "            print ('Epoch {} Batch {} Loss {:.4f}'.format(\n",
        "              epoch + 1, batch, batch_loss.numpy() / int(target.shape[1])))\n",
        "    # storing the epoch end loss value to plot later\n",
        "    loss_plot.append(total_loss / num_steps)\n",
        "\n",
        "    if epoch % 5 == 0:\n",
        "      ckpt_manager.save()\n",
        "\n",
        "    print ('Epoch {} Loss {:.6f}'.format(epoch + 1,\n",
        "                                         total_loss/num_steps))\n",
        "    print ('Time taken for 1 epoch {} sec\\n'.format(time.time() - start))"
      ],
      "execution_count": 0,
      "outputs": []
    },
    {
      "cell_type": "code",
      "metadata": {
        "colab_type": "code",
        "id": "1Wm83G-ZBPcC",
        "colab": {}
      },
      "source": [
        "plt.plot(loss_plot)\n",
        "plt.xlabel('Epochs')\n",
        "plt.ylabel('Loss')\n",
        "plt.title('Loss Plot')\n",
        "plt.show()"
      ],
      "execution_count": 0,
      "outputs": []
    },
    {
      "cell_type": "markdown",
      "metadata": {
        "colab_type": "text",
        "id": "xGvOcLQKghXN"
      },
      "source": [
        "## Caption!\n",
        "\n",
        "* The evaluate function is similar to the training loop, except you don't use teacher forcing here. The input to the decoder at each time step is its previous predictions along with the hidden state and the encoder output.\n",
        "* Stop predicting when the model predicts the end token.\n",
        "* And store the attention weights for every time step."
      ]
    },
    {
      "cell_type": "code",
      "metadata": {
        "colab_type": "code",
        "id": "RCWpDtyNRPGs",
        "colab": {}
      },
      "source": [
        "def evaluate(image):\n",
        "    attention_plot = np.zeros((max_length, attention_features_shape))\n",
        "\n",
        "    hidden = decoder.reset_state(batch_size=1)\n",
        "\n",
        "    temp_input = tf.expand_dims(load_image(image)[0], 0)\n",
        "    img_tensor_val = image_features_extract_model(temp_input)\n",
        "    img_tensor_val = tf.reshape(img_tensor_val, (img_tensor_val.shape[0], -1, img_tensor_val.shape[3]))\n",
        "\n",
        "    features = encoder(img_tensor_val)\n",
        "\n",
        "    dec_input = tf.expand_dims([tokenizer.word_index['<start>']], 0)\n",
        "    result = []\n",
        "\n",
        "    for i in range(max_length):\n",
        "        predictions, hidden, attention_weights = decoder(dec_input, features, hidden)\n",
        "\n",
        "        attention_plot[i] = tf.reshape(attention_weights, (-1, )).numpy()\n",
        "\n",
        "        predicted_id = tf.random.categorical(predictions, 1)[0][0].numpy()\n",
        "        result.append(tokenizer.index_word[predicted_id])\n",
        "\n",
        "        if tokenizer.index_word[predicted_id] == '<end>':\n",
        "            return result, attention_plot\n",
        "\n",
        "        dec_input = tf.expand_dims([predicted_id], 0)\n",
        "\n",
        "    attention_plot = attention_plot[:len(result), :]\n",
        "    return result, attention_plot"
      ],
      "execution_count": 0,
      "outputs": []
    },
    {
      "cell_type": "code",
      "metadata": {
        "colab_type": "code",
        "id": "fD_y7PD6RPGt",
        "colab": {}
      },
      "source": [
        "def plot_attention(image, result, attention_plot):\n",
        "    temp_image = np.array(Image.open(image))\n",
        "\n",
        "    fig = plt.figure(figsize=(10, 10))\n",
        "\n",
        "    len_result = len(result)\n",
        "    for l in range(len_result):\n",
        "        temp_att = np.resize(attention_plot[l], (8, 8))\n",
        "        ax = fig.add_subplot(len_result//2, len_result//2, l+1)\n",
        "        ax.set_title(result[l])\n",
        "        img = ax.imshow(temp_image)\n",
        "        ax.imshow(temp_att, cmap='gray', alpha=0.6, extent=img.get_extent())\n",
        "\n",
        "    plt.tight_layout()\n",
        "    plt.show()"
      ],
      "execution_count": 0,
      "outputs": []
    },
    {
      "cell_type": "code",
      "metadata": {
        "colab_type": "code",
        "id": "7x8RiPHe_4qI",
        "colab": {}
      },
      "source": [
        "# captions on the validation set\n",
        "rid = np.random.randint(0, len(img_name_val))\n",
        "image = img_name_val[rid]\n",
        "real_caption = ' '.join([tokenizer.index_word[i] for i in cap_val[rid] if i not in [0]])\n",
        "result, attention_plot = evaluate(image)\n",
        "\n",
        "print ('Real Caption:', real_caption)\n",
        "print ('Prediction Caption:', ' '.join(result))\n",
        "plot_attention(image, result, attention_plot)\n"
      ],
      "execution_count": 0,
      "outputs": []
    },
    {
      "cell_type": "markdown",
      "metadata": {
        "colab_type": "text",
        "id": "Rprk3HEvZuxb"
      },
      "source": [
        "## Try it on your own images\n",
        "For fun, below we've provided a method you can use to caption your own images with the model we've just trained. Keep in mind, it was trained on a relatively small amount of data, and your images may be different from the training data (so be prepared for weird results!)\n"
      ]
    },
    {
      "cell_type": "code",
      "metadata": {
        "colab_type": "code",
        "id": "9Psd1quzaAWg",
        "colab": {}
      },
      "source": [
        "image_url = 'https://tensorflow.org/images/surf.jpg'\n",
        "image_extension = image_url[-4:]\n",
        "image_path = tf.keras.utils.get_file('image'+image_extension,\n",
        "                                     origin=image_url)\n",
        "\n",
        "result, attention_plot = evaluate(image_path)\n",
        "print ('Prediction Caption:', ' '.join(result))\n",
        "plot_attention(image_path, result, attention_plot)\n",
        "# opening the image\n",
        "Image.open(image_path)"
      ],
      "execution_count": 0,
      "outputs": []
    },
    {
      "cell_type": "markdown",
      "metadata": {
        "colab_type": "text",
        "id": "VJZXyJco6uLO"
      },
      "source": [
        "# Next steps\n",
        "\n",
        "Congrats! You've just trained an image captioning model with attention. Next, take a look at this example [Neural Machine Translation with Attention](../sequences/nmt_with_attention.ipynb). It uses a similar architecture to translate between Spanish and English sentences. You can also experiment with training the code in this notebook on a different dataset."
      ]
    }
  ],
  "metadata": {
    "accelerator": "GPU",
    "colab": {
      "collapsed_sections": [],
      "name": "image_captioning.ipynb",
      "private_outputs": true,
      "provenance": [],
      "toc_visible": true
    },
    "kernelspec": {
      "display_name": "Python 3",
      "name": "python3"
    }
  },
  "nbformat": 4,
  "nbformat_minor": 0
}<|MERGE_RESOLUTION|>--- conflicted
+++ resolved
@@ -829,18 +829,11 @@
       "source": [
         "start_epoch = 0\n",
         "if ckpt_manager.latest_checkpoint:\n",
-<<<<<<< HEAD
-        "  start_epoch = int(ckpt_manager.latest_checkpoint.split('-')[-1])"
-      ],
-      "execution_count": 0,
-      "outputs": []
-=======
         "  start_epoch = int(ckpt_manager.latest_checkpoint.split('-')[-1])",
         "\n",
         "  # restoring the latest checkpoint in checkpoint_path\n",
         "  ckpt.restore(ckpt_manager.latest_checkpoint)"
       ]
->>>>>>> f7fb8d0f
     },
     {
       "cell_type": "markdown",
